--- conflicted
+++ resolved
@@ -23,7 +23,6 @@
 from typing import Tuple, Union
 
 import cv2
-<<<<<<< HEAD
 
 from tiatoolbox.utils.transforms import (
     bounds2locsize,
@@ -32,11 +31,9 @@
     pad_bounds,
     locsize2bounds,
 )
-=======
 import numpy as np
 from PIL import Image
 
->>>>>>> 46cf6d86
 from tiatoolbox.utils.misc import conv_out_size
 from tiatoolbox.utils.transforms import bounds2locsize, imresize
 
@@ -417,7 +414,6 @@
             :alt: Illustration for reading a region with fractional
                 coordinates (sub-pixel).
     Args:
-<<<<<<< HEAD
         image (:class:`numpy.ndarray`):
             Image to read from.
         bounds (tuple(float)):
@@ -460,34 +456,6 @@
             Arbitrary keyword arguments passed through to `read_func`.
 
     Returns:
-=======
-        image (:class:`numpy.ndarray`): Image to read from.
-        bounds (tuple(float)): Bounds of the image to read in
-          (left, top, right, bottom) format.
-        output_size (tuple(int)): The desired output size.
-        padding (int or tuple(int)): Amount of padding to apply to the
-          image region in pixels. Defaults to 0.
-        stride (int or tuple(int)): Stride when reading from img.
-          Defaults to 1. A tuple is interpreted as stride in
-          x and y (axis 1 and 0 respectively).
-        interpolation (str): Method of interpolation. Possible values
-          are: nearest, linear, cubic, lanczos, area. Defaults to nearest.
-        pad_at_baseline (bool): Apply padding in terms of baseline pixels. Defaults
-          to False, meaning padding is added to the output image size in pixels.
-        read_func (collections.abc.Callable): Custom read function. Defaults to
-          :func:`safe_padded_read`. A function which recieves two positional args
-          of the image object and a set of integer bounds in addition to padding
-          key word arguments for reading a pixel-aligned bounding region. This function
-          should return a numpy array with 2 or 3 dimensions. See examples for
-          more information.
-        pad_mode (str): Method for padding when reading areas outside of the input
-          image. Default is constant (0 padding). This is passed to `read_func`
-          which defaults to :func:`safe_padded_read`.
-          See :func:`safe_padded_read` for supported pad modes.
-        **read_kwargs (dict): Arbitrary keyword arguments passed through
-          to `read_func`.
-    Return:
->>>>>>> 46cf6d86
         :class:`numpy.ndimage`: Output image region.
 
     Raises:
@@ -590,7 +558,6 @@
             np.ceil(end),
         ]
     )
-<<<<<<< HEAD
     residuals = np.abs(int_read_bounds - read_bounds)
     read_bounds = int_read_bounds
     valid_int_bounds = find_overlap(
@@ -626,23 +593,6 @@
             mode=pad_mode or "constant",
             constant_values=pad_constant_values,
             **pad_kwargs,
-=======
-    scaled_residuals = residuals * np.tile(scale_factor, 2)
-
-    # Trim extra whole pixels (residuals) which resulted from expanding
-    # to integers before scaling.
-    resized_indexes = scaled_residuals.astype(int)
-    resized_indexes += np.array([0, 0, *scaled_size])
-    l, t, r, b = resized_indexes
-    result = scaled_region[t:b, l:r, ...]
-    result_size = np.array(result.shape[:2][::-1])
-
-    # Re-sample to fit in the requested output size (to fix 1 pixel differences)
-    if not all(result_size == padded_output_size):
-        # raise Exception
-        result = cv2.resize(
-            result, tuple(padded_output_size), interpolation=cv2.INTER_LINEAR
->>>>>>> 46cf6d86
         )
     else:
         region = np.pad(region, pad_width.astype(int), mode=pad_mode or "constant")
